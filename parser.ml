(* elpi: embedded lambda prolog interpreter                                  *)
(* license: GNU Lesser General Public License Version 2.1                    *)
(* ------------------------------------------------------------------------- *)

module ASTFuncS = struct

  type t = string
  let compare = String.compare

  (* Hash consing *)
  let from_string =
   let h = Hashtbl.create 37 in
   function x ->
    try Hashtbl.find h x
    with Not_found -> Hashtbl.add h x x ; x

  let pp n = n
  let eq = (==)
  let truef = from_string "true"
  let andf = from_string ","
  let orf = from_string ";"
  let implf = from_string "=>"
  let rimplf = from_string ":-"
  let cutf = from_string "!"
  let pif = from_string "pi"
  let sigmaf = from_string "sigma"
  let eqf = from_string "="
  let isf = from_string "is"

end

(* Note: Appl(",",[]) is allowed in r.h.s. of clauses to represent
   axioms. Const "true" would not work because the definition of true
   would become true :- true. *)

type term =
   Const of ASTFuncS.t
 | Custom of ASTFuncS.t
 | App of term * term list
 | Lam of ASTFuncS.t * term
 | String of ASTFuncS.t
 | Int of int
 | Float of float

let mkConj = function [f] -> f | l -> App(Const ASTFuncS.andf,l)
(* TODO: Bug here: mkConj2 should be right associative!
   But what is the difference??? *)
let mkConj2 = mkConj
let mkDisj  = function [f] -> f | l -> App(Const ASTFuncS.orf, l)
let mkImpl f1 f2 = App(Const ASTFuncS.implf,[f1;f2])
let mkTrue = Const ASTFuncS.truef
let mkCut = Const ASTFuncS.cutf
let mkEq l r = App(Const ASTFuncS.eqf,[l;r]) 
let mkLam x t = Lam (ASTFuncS.from_string x,t)
let mkPi x t = App(Const ASTFuncS.pif,[mkLam x t])
let mkSigma x t = App(Const ASTFuncS.sigmaf,[mkLam x t])
let mkNil = Const (ASTFuncS.from_string "nil")
let mkString str = String (ASTFuncS.from_string str)
let mkInt i = Int i
let mkSeq l =
 let rec aux =
  function
    [] -> assert false
  | [e] -> e
  | hd::tl -> App(Const (ASTFuncS.from_string "::"),[hd;aux tl])
 in
  aux l
let mkIs x f = App(Const ASTFuncS.isf,[x;f])

exception NotInProlog;;

type formula = term
type clause = term
type program = clause list
type goal = term

let mkClause lhs rhs = App(Const ASTFuncS.rimplf,[lhs;rhs])

let true_clause = mkClause mkTrue (mkConj [])

let eq_clause =
 let v = Const (ASTFuncS.from_string "X") in
  mkClause (mkEq v v) (mkConj [])

let or_clauses =
 let v1 = Const (ASTFuncS.from_string "A") in
 let v2 = Const (ASTFuncS.from_string "B") in
  [ mkClause (mkDisj [v1;v2]) v1
  ; mkClause (mkDisj [v1;v2]) v2 ]

let mkApp =
 function
    App(c,l1)::l2 -> App(c,l1@l2)
  | (Custom _ | Const _) as c::l2 -> App(c,l2)
  | _ -> raise NotInProlog

let fresh_uv_names = ref (-1);;

let mkFreshUVar () = incr fresh_uv_names; Const (ASTFuncS.from_string ("_" ^ string_of_int !fresh_uv_names))
let mkCon c = Const (ASTFuncS.from_string c)
let mkCustom c = Custom (ASTFuncS.from_string c)

let parsed = ref [];;
let cur_dirname = ref ""

let rec symlink_dirname f =
  try
    let link = Unix.readlink f in
    if not(Filename.is_relative link) then symlink_dirname link
    else symlink_dirname Filename.(concat (dirname f) link)
  with Unix.Unix_error _ -> Filename.dirname f

let parse_one e filename =
 let filename =
   if not (Filename.is_relative filename) then filename
   else Filename.concat !cur_dirname filename in
 let filename =
  if Sys.file_exists filename then filename
  else if Filename.check_suffix filename ".elpi" then
   (* Backward compatibility with Teyjus *) 
   Filename.chop_extension filename ^ ".mod"
  else if Filename.check_suffix filename ".mod" then
   (* Backward compatibility with Teyjus *) 
   Filename.chop_extension filename ^ ".elpi"
  else raise (Failure ("file not found: " ^ filename)) in
 if List.mem filename !parsed then begin
  Printf.eprintf "already loaded %s\n%!" filename;
  []
 end else begin
  Printf.eprintf "loading %s\n%!" filename;
  parsed := filename::!parsed ;
  let ch = open_in filename in
  cur_dirname := symlink_dirname filename;
  try let res = Grammar.Entry.parse e (Stream.of_channel ch) in close_in ch;res
  with Ploc.Exc(l,(Token.Error msg | Stream.Error msg)) ->
    close_in ch;
    (*let last = Ploc.last_pos l in
    let ctx_len = 70 in*)
    let ctx = "…" (* CSC: TO BE FIXED AND RESTORED
      let start = max 0 (last - ctx_len) in
      let s = String.make 101 '\007' in
      let ch = open_in filename in
      (try really_input ch s 0 100 with End_of_file -> ());
      close_in ch;
      let last = String.index s '\007' in
      "…" ^ String.sub s start last ^ "…"*) in
    raise (Stream.Error(Printf.sprintf "%s\nnear: %s" msg ctx))
  | Ploc.Exc(_,e) -> close_in ch; raise e
 end

let parse e filenames =
  List.concat (List.map (parse_one e) filenames)

let parse_string e s =
  try Grammar.Entry.parse e (Stream.of_string s)
  with Ploc.Exc(l,(Token.Error msg | Stream.Error msg)) ->
    let last = Ploc.last_pos l in
    let ctx_len = 70 in
    let ctx =
      let start = max 0 (last - ctx_len) in
      let len = min 100 (min (String.length s - start) last) in
      "…" ^ String.sub s start len ^ "…" in
    raise (Stream.Error(Printf.sprintf "%s\nnear: %s" msg ctx))
  | Ploc.Exc(_,e) -> raise e

let digit = lexer [ '0'-'9' ]
let octal = lexer [ '0'-'7' ]
let hex = lexer [ '0'-'9' | 'A'-'F' | 'a'-'f' ]
let schar2 =
 lexer [ '+'  | '*' | '/' | '^' | '<' | '>' | '`' | '\'' | '?' | '@' | '#'
       | '~' ]
let schar = lexer [ schar2 | '-' | '=' | '$' | '&' | '!' | '_' ]
let lcase = lexer [ 'a'-'z' ]
let ucase = lexer [ 'A'-'Z' ]
let idchar = lexer [ lcase | ucase | digit | schar ]
let rec idcharstar = lexer [ idchar idcharstar | ]
let idcharplus = lexer [ idchar idcharstar ]
let rec num = lexer [ digit | digit num ]

let rec string = lexer [ '"' | _ string ]

let tok = lexer
  [ ucase idcharstar -> "CONSTANT", $buf 
  | lcase idcharstar -> "CONSTANT", $buf
  | schar2 idcharstar -> "CONSTANT", $buf
  | '$' lcase idcharstar -> "BUILTIN",$buf
  | '$' idcharstar -> "CONSTANT",$buf
(*  | "*" -> "CONSTANT", $buf (*CSC: to be fixed *)
  | "+" -> "CONSTANT", $buf (*CSC: to be fixed *)
  | ">" -> "CONSTANT", $buf (*CSC: to be fixed *)
  | ">=" -> "CONSTANT", $buf (*CSC: to be fixed *)
  | '<' -> "CONSTANT",$buf (*CSC: to be fixed *)*)
  | num -> "INTEGER", $buf
  | num '.' num -> "REAL", $buf (* CSC *)
  | "->" -> "ARROW", $buf
  | "->" idcharplus -> "CONSTANT", $buf
(*  | "-" -> "CONSTANT", $buf (*CSC: to be fixed *) *)
  | '-' idcharstar -> "CONSTANT", $buf
(*  | "~" -> "CONSTANT", $buf (*CSC: to be fixed *) *)
  | '_' -> "FRESHUV", "_"
  | '_' idcharplus -> "CONSTANT", $buf
  |  ":-"  -> "ENTAILS",$buf
  |  ":"  -> "COLON",$buf
  |  "::"  -> "CONS",$buf
  | ',' -> "COMMA",$buf
  | ';' -> "SEMICOLON",$buf
  | '.' -> "FULLSTOP",$buf
  | '.' num -> "REAL",$buf
  | '\\' -> "BIND","\\"
  | '(' -> "LPAREN",$buf
  | ')' -> "RPAREN",$buf
  | '[' -> "LBRACKET",$buf
  | ']' -> "RBRACKET",$buf
  | '|' -> "PIPE",$buf
  | '&' -> "AMPERSEND",","
  | '&' idcharplus -> "CONSTANT", $buf
  | '!' -> "BANG", $buf
  | '!' idcharplus -> "CONSTANT", $buf
  | "=>" -> "IMPL",$buf
  | "=>" idcharplus -> "CONSTANT",$buf
  | '=' -> "EQUAL",$buf
  | '=' idcharplus -> "CONSTANT", $buf
(*  | "=<" -> "CONSTANT",$buf (*CSC: to be fixed *) *)
  | '"' string -> "LITERAL", let b = $buf in String.sub b 1 (String.length b-2)
]

let option_eq x y = match x, y with Some x, Some y -> x == y | _ -> x == y

module StringSet = Set.Make(String);;
let symbols = ref StringSet.empty;;

let rec lex c = parser bp
  | [< '( ' ' | '\n' | '\t' | '\r' ); s >] -> lex c s
  | [< '( '%' ); s >] -> comment c s
  | [< ?= [ '/'; '*' ]; '( '/' ); '( '*' ); s >] -> comment2 c s
  | [< s >] ep ->
       if option_eq (Stream.peek s) None then ("EOF",""), (bp, ep)
       else
       (match tok c s with
       | "CONSTANT","module" -> "MODULE", "module"
       | "CONSTANT","sig" -> "SIG", "SIG"
       | "CONSTANT","import" -> "IMPORT", "accumulate"
       | "CONSTANT","accum_sig" -> "ACCUM_SIG", "accum_sig"
       | "CONSTANT","use_sig" -> "USE_SIG", "use_sig"
       | "CONSTANT","local" -> "LOCAL", "local"
       | "CONSTANT","localkind" -> "LOCALKIND", "localkind"
       | "CONSTANT","useonly" -> "USEONLY", "useonly"
       | "CONSTANT","exportdef" -> "EXPORTDEF", "exportdef"
       | "CONSTANT","kind" -> "KIND", "kind"
       | "CONSTANT","typeabbrev" -> "TYPEABBREV", "typeabbrev"
       | "CONSTANT","type" -> "TYPE", "type"
       | "CONSTANT","closed" -> "CLOSED", "closed" (* CSC: ??? *)

       | "CONSTANT","end" -> "EOF", "end"
       | "CONSTANT","accumulate" -> "ACCUMULATE", "accumulate"
       | "CONSTANT","infixl" -> "FIXITY", "infixl"
       | "CONSTANT","infixr" -> "FIXITY", "infixr"
       | "CONSTANT","infix" -> "FIXITY", "infix"
       | "CONSTANT","prefix" -> "FIXITY", "prefix"
       | "CONSTANT","prefixr" -> "FIXITY", "prefixr"
       | "CONSTANT","postfix" -> "FIXITY", "postfix"
       | "CONSTANT","postfixl" -> "FIXITY", "postfixl"

       | "CONSTANT","pi" -> "PI", "pi"
       | "CONSTANT","sigma" -> "SIGMA", "sigma"
       | "CONSTANT","nil" -> "NIL", "nil"
       | "CONSTANT","is" -> "IS","is"

       | "CONSTANT", x when StringSet.mem x !symbols -> "SYMBOL",x

       | x -> x), (bp, ep)
and skip_to_dot c = parser
  | [< '( '.' ); s >] -> lex c s
  | [< '_ ; s >] -> skip_to_dot c s
and comment c = parser
  | [< '( '\n' ); s >] -> lex c s
  | [< '_ ; s >] -> comment c s
and comment2 c = parser
  | [< '( '*' ); s >] ->
       if option_eq (Stream.peek s) (Some '/') then (Stream.junk s; lex c s)
       else comment2 c s
  | [< '_ ; s >] -> comment2 c s


open Plexing

let lex_fun s =
  let tab = Hashtbl.create 207 in
  let last = ref Ploc.dummy in
  (Stream.from (fun id ->
     let tok, loc = lex Lexbuf.empty s in
     last := Ploc.make_unlined loc;
     Hashtbl.add tab id !last;
     Some tok)),
  (fun id -> try Hashtbl.find tab id with Not_found -> !last)

let tok_match =
 function
    ((s1:string),"") ->
      fun ((s2:string),v) ->
       if Pervasives.compare s1 s2 == 0 then v else raise Stream.Failure
  | ((s1:string),v1) ->
      fun ((s2:string),v2) ->
       if Pervasives.compare s1 s2==0 && Pervasives.compare v1 v2==0 then v2
       else raise Stream.Failure

let lex = {
  tok_func = lex_fun;
  tok_using =
   (fun x,y ->
      if x = "SYMBOL" && y <> "" then begin
       symbols := StringSet.add y !symbols
      end
   );
  tok_removing = (fun _ -> ());
  tok_match = tok_match;
  tok_text = (function (s,y) -> s ^ " " ^ y);
  tok_comm = None;
}

let g = Grammar.gcreate lex
let lp = Grammar.Entry.create g "lp"
let premise = Grammar.Entry.create g "premise"
let atom = Grammar.Entry.create g "atom"
let goal = Grammar.Entry.create g "goal"

let min_precedence = 0
let max_precedence = 100

let atom_levels = ["term";"app";"simple";"list"]

<<<<<<< HEAD
let dummy_prod =
 let dummy_action =
   Gramext.action (fun _ ->
     failwith "internal error, lexer generated a dummy token") in
 [ [ Gramext.Stoken ("DUMMY", "") ], dummy_action ]
=======
let atom_levels =
  ["pi";"disjunction";"conjunction";"conjunction2";"implication";"equality"]
  @ mk_precedences [] min_precedence @ ["term";"app";"simple";"list"]
>>>>>>> e66a6435

let () =
  Grammar.extend [ Grammar.Entry.obj atom, None,
    List.map (fun x -> Some x, Some Gramext.NonA, dummy_prod) atom_levels ]

let used_precedences = ref [];;
let right_precedences = ref [];;
let is_used n =
 let rec aux visited acc =
  function
     hd::_  when hd = n ->
     !used_precedences, (Gramext.Level (string_of_int n), None)
   | hd::tl when hd < n ->
     aux (hd::visited) (Gramext.After (string_of_int hd)) tl
   | l -> List.rev (n::visited) @ l, (acc, Some (string_of_int n))
 in
  let used, res = aux [] Gramext.First !used_precedences in
  used_precedences := used ;
  res
;;

EXTEND
  GLOBAL: lp premise atom goal;
  lp: [ [ cl = LIST0 clause; EOF -> List.concat cl ] ];
(*  name : [ [ c = CONSTANT -> c | u = UVAR -> u | FRESHUV -> "_" ] ];
  label : [ [ COLON;
              n = name;
              p = OPT [ LT; n = name -> `Before n | GT; n = name -> `After n ];
              COLON -> n,p ] ];
*)
  clause :
    [[ (*name = OPT label;*)
       hd = concl; hyp = OPT [ ENTAILS; hyp = premise -> hyp ]; FULLSTOP ->
(*
         let name, insertion = match name with
         | None -> CN.fresh (), `Here
         | Some (s,pos) -> match pos with
             | None -> CN.make s, `Here
             | Some (`Before "_") -> CN.make ~float:`Begin s, `Begin
             | Some (`After "_") -> CN.make ~float:`End s, `End
             | Some (`Before n) -> CN.make s, `Before(CN.make ~existing:true n)
             | Some (`After n) -> CN.make s, `After(CN.make ~existing:true n) in
*)
         let hyp = match hyp with None -> mkConj [](*L.empty*) | Some h -> h in
         [mkClause hd hyp]
     | MODULE; CONSTANT; FULLSTOP -> []
     | SIG; CONSTANT; FULLSTOP -> []
     | ACCUMULATE; filenames=LIST1 CONSTANT SEP COMMA; FULLSTOP ->
        parse lp (List.map (fun fn -> fn ^ ".mod") filenames)
     | IMPORT; LIST1 CONSTANT SEP COMMA; FULLSTOP -> []
     | ACCUM_SIG; filenames=LIST1 CONSTANT SEP COMMA; FULLSTOP ->
        parse lp (List.map (fun fn -> fn ^ ".sig") filenames)
     | USE_SIG; filenames=LIST1 CONSTANT SEP COMMA; FULLSTOP ->
        parse lp (List.map (fun fn -> fn ^ ".sig") filenames)
     | LOCAL; LIST1 CONSTANT SEP COMMA; FULLSTOP -> []
     | LOCAL; LIST1 CONSTANT SEP COMMA; type_; FULLSTOP -> []
     | LOCALKIND; LIST1 CONSTANT SEP COMMA; FULLSTOP -> []
     | LOCALKIND; LIST1 CONSTANT SEP COMMA; kind; FULLSTOP -> []
     | USEONLY; LIST1 CONSTANT SEP COMMA; FULLSTOP -> []
     | USEONLY; LIST1 CONSTANT SEP COMMA; type_; FULLSTOP -> []
     | EXPORTDEF; LIST1 CONSTANT SEP COMMA; FULLSTOP -> []
     | EXPORTDEF; LIST1 CONSTANT SEP COMMA; type_; FULLSTOP -> []
     | TYPE; LIST1 CONSTANT SEP COMMA; type_; FULLSTOP -> []
     | KIND; LIST1 CONSTANT SEP COMMA; kind; FULLSTOP -> []
     | TYPEABBREV; abbrform; TYPE; FULLSTOP -> []
     | fix = FIXITY; syms = LIST1 CONSTANT SEP COMMA; prec = INTEGER; FULLSTOP ->
        let nprec = int_of_string prec in
        if nprec < min_precedence || nprec > max_precedence then
         assert false (* wrong precedence *)
        else
         let next_prec =
          if nprec < max_precedence then string_of_int (nprec+1) else "term" in
         let extend_one cst =
          let rule =
           (* NOTE: we do not distinguish between infix and infixl,
              prefix and prefix, postfix and postfixl *)
           match fix with
             "infix"
           | "infixl" ->
              [ Gramext.Sself ; Gramext.Stoken ("SYMBOL",cst); Gramext.Sself ],
              Gramext.action (fun t2 cst t1 _ ->mkApp [mkCon cst;t1;t2])
           | "infixr" ->
              (* needs extra hack below *)
              [ Gramext.Snterml (Grammar.Entry.obj atom, next_prec) ;
                Gramext.Stoken ("SYMBOL",cst);
                Gramext.Snterml (Grammar.Entry.obj atom, prec)],
              Gramext.action (fun t2 cst t1 _ ->mkApp [mkCon cst;t1;t2])
           | "prefix"
           | "prefixr" ->
               [ Gramext.Stoken ("SYMBOL",cst); Gramext.Sself ],
               Gramext.action (fun t cst _ ->mkApp [mkCon cst;t])
           | "postfix"
           | "postfixl" ->
               [ Gramext.Sself ; Gramext.Stoken ("SYMBOL",cst) ],
               Gramext.action (fun cst t _ ->mkApp [mkCon cst;t])
           | _ -> assert false
          in
          let rules,add_lvl =
           if not (List.mem nprec !right_precedences) && fix = "infixr" then
            let skip_prod =
             [ Gramext.Snterml (Grammar.Entry.obj atom, next_prec) ],
             Gramext.action (fun r _ -> r) in
            right_precedences := nprec :: !right_precedences ;
            [rule ; skip_prod ], snd (is_used (nprec + 1)) <> None
           else
            [rule], false
          in
          let where,name = is_used nprec in
           Grammar.extend
            [ Grammar.Entry.obj atom,
              Some where (*(Gramext.Level prec)*),
              [ name(*None*), Some Gramext.NonA, rules ]] ;
           if add_lvl then
            (* Camlp5 does not stand empty precedence levels :-( *)
            Grammar.extend
             [ Grammar.Entry.obj atom,
               Some (Gramext.After prec),
               [ Some next_prec, Some Gramext.NonA, dummy_prod ] ] ;
         in
          List.iter extend_one syms ; 
          (* Debugging code
          prerr_endline "###########################################";
          Grammar.iter_entry (
            Grammar.print_entry Format.err_formatter
          ) (Grammar.Entry.obj atom);
          prerr_endline "";*)
          []
    ]];
  kind:
    [[ TYPE -> ()
     | TYPE; ARROW; kind -> ()
    ]];
  type_:
    [[ ctype -> ()
     | ctype; ARROW; type_ -> ()
    ]];
  ctype:
    [[ CONSTANT -> ()
     | CONSTANT; LIST1 ctype -> ()
     | LPAREN; type_; RPAREN -> ()
    ]];
  abbrform:
    [[ CONSTANT -> ()
     | LPAREN; CONSTANT; LIST1 CONSTANT; RPAREN -> ()
     | LPAREN; abbrform; RPAREN -> ()
    ]];
  goal:
    [[ p = premise -> p ]];
  premise : [[ a = atom -> a ]];
  concl : [[ a = atom LEVEL "0" -> a ]];
  atom : LEVEL "pi"
     [[ PI; x = CONSTANT; BIND; p = atom LEVEL "disjunction" -> mkPi x p
      (*| PI; annot = bound; x = bound; BIND; p = atom LEVEL "disjuction" ->
         let (x, is_uv), annot = x, Some (fst annot) in
         let bind = if is_uv then mkSigma1 else mkPi1 annot in
         bind (grab x 1 p)
      | PI; LPAREN; annot = atom LEVEL "disjuction"; RPAREN;
        x = bound; BIND; p = atom LEVEL "disjuction" ->
         let (x, is_uv), annot = x, Some annot in
         let bind = if is_uv then mkSigma1 else mkPi1 annot in
         bind (grab x 1 p)
      | PI; annot = atom LEVEL "list";
        x = bound; BIND; p = atom LEVEL "disjuction" ->
         let (x, is_uv), annot = x, Some annot in
         let bind = if is_uv then mkSigma1 else mkPi1 annot in
         bind (grab x 1 p)*)
      | SIGMA; x=CONSTANT; BIND; p=atom LEVEL "disjunction"-> mkSigma x p]];
  atom : LEVEL "disjunction"
     [[ l = LIST1 atom LEVEL "conjunction" SEP SEMICOLON -> mkDisj l ]];
  atom : LEVEL "conjunction"
     [[ l = LIST1 atom LEVEL "conjunction2" SEP COMMA -> mkConj l ]];
  atom : LEVEL "conjunction2"
     [[ l = LIST1 atom LEVEL "implication" SEP AMPERSEND -> mkConj2 l ]];
  atom : LEVEL "implication"
     [[ a = atom; IMPL; p = atom LEVEL "implication" ->
          mkImpl a p
      | a = atom; ENTAILS; p = premise ->
          mkImpl p a ]];
  atom : LEVEL "equality"
     [[ a = atom; EQUAL; b = atom LEVEL "0" ->
          mkEq a b
      | a = atom; IS; b = atom LEVEL "0" ->
          mkIs a b
     ]];
  atom : LEVEL "term"
     [[ l = LIST1 atom LEVEL "app" SEP CONS ->
          if List.length l = 1 then List.hd l
          else mkSeq l
     ]];
  atom : LEVEL "app"
      [[ hd = atom; args = LIST1 atom LEVEL "simple" -> mkApp (hd::args)
      ]];
  atom : LEVEL "simple" 
     [[ c = CONSTANT; b = OPT [ BIND; a = atom LEVEL "0" -> a ] ->
          (match b with
              None -> mkCon c
            | Some b -> mkLam c b)
      | u = FRESHUV -> mkFreshUVar ()
      | NIL -> mkNil
      | s = LITERAL -> mkString s
      | s = INTEGER -> mkInt (int_of_string s) 
      | bt = BUILTIN -> mkCustom bt
      | BANG -> mkCut
      | LPAREN; a = atom; RPAREN -> a ]];
  atom : LEVEL "list" 
     [[ LBRACKET; xs = LIST0 atom LEVEL "implication" SEP COMMA;
          tl = OPT [ PIPE; x = atom LEVEL "0" -> x ]; RBRACKET ->
          let tl = match tl with None -> mkNil | Some x -> x in
          if List.length xs = 0 && tl <> mkNil then 
            raise (Token.Error ("List with no elements cannot have a tail"));
          if List.length xs = 0 then mkNil
          else mkSeq (xs@[tl]) ]];
END

let parse_program (*?(ontop=[])*) ~filenames : program =
  (* let insertions = parse plp s in
  let insert prog = function
    | item, (`Here | `End) -> prog @ [item]
    | item, `Begin -> item :: prog
    | (_,_,_,name as item), `Before n ->
        let newprog = List.fold_left (fun acc (_,_,_,cn as c) ->
          if CN.equal n cn then acc @ [item;c]
          else acc @ [c]) [] prog in
        if List.length prog = List.length newprog then
          raise (Stream.Error ("unable to insert clause "^CN.to_string name));
        newprog
    | (_,_,_,name as item), `After n ->
        let newprog = List.fold_left (fun acc (_,_,_,cn as c) ->
          if CN.equal n cn then acc @ [c;item]
          else acc @ [c]) [] prog in
        if List.length prog = List.length newprog then
          raise (Stream.Error ("unable to insert clause "^CN.to_string name));
        newprog in
  List.fold_left insert ontop insertions*)
  true_clause::eq_clause::or_clauses@parse lp filenames

let parse_goal s : goal = parse_string goal s<|MERGE_RESOLUTION|>--- conflicted
+++ resolved
@@ -327,39 +327,27 @@
 let min_precedence = 0
 let max_precedence = 100
 
-let atom_levels = ["term";"app";"simple";"list"]
-
-<<<<<<< HEAD
-let dummy_prod =
- let dummy_action =
-   Gramext.action (fun _ ->
-     failwith "internal error, lexer generated a dummy token") in
- [ [ Gramext.Stoken ("DUMMY", "") ], dummy_action ]
-=======
+let rec mk_precedences acc n =
+ if n > max_precedence then List.rev acc
+ else string_of_int n :: mk_precedences acc (n+1)
+;;
+
 let atom_levels =
   ["pi";"disjunction";"conjunction";"conjunction2";"implication";"equality"]
   @ mk_precedences [] min_precedence @ ["term";"app";"simple";"list"]
->>>>>>> e66a6435
 
 let () =
+  let dummy_action =
+    Gramext.action (fun _ ->
+      failwith "internal error, lexer generated a dummy token") in
+  (* Needed since campl5 on "delete_rule" remove the precedence level if it
+     gets empty after the deletion. The lexer never generate the Stoken
+     below. *)
+  let dummy_prod = [ [ Gramext.Stoken ("DUMMY", "") ], dummy_action ] in
   Grammar.extend [ Grammar.Entry.obj atom, None,
     List.map (fun x -> Some x, Some Gramext.NonA, dummy_prod) atom_levels ]
 
 let used_precedences = ref [];;
-let right_precedences = ref [];;
-let is_used n =
- let rec aux visited acc =
-  function
-     hd::_  when hd = n ->
-     !used_precedences, (Gramext.Level (string_of_int n), None)
-   | hd::tl when hd < n ->
-     aux (hd::visited) (Gramext.After (string_of_int hd)) tl
-   | l -> List.rev (n::visited) @ l, (acc, Some (string_of_int n))
- in
-  let used, res = aux [] Gramext.First !used_precedences in
-  used_precedences := used ;
-  res
-;;
 
 EXTEND
   GLOBAL: lp premise atom goal;
@@ -425,7 +413,7 @@
               (* needs extra hack below *)
               [ Gramext.Snterml (Grammar.Entry.obj atom, next_prec) ;
                 Gramext.Stoken ("SYMBOL",cst);
-                Gramext.Snterml (Grammar.Entry.obj atom, prec)],
+                Gramext.Snterml (Grammar.Entry.obj atom, string_of_int nprec)],
               Gramext.action (fun t2 cst t1 _ ->mkApp [mkCon cst;t1;t2])
            | "prefix"
            | "prefixr" ->
@@ -437,35 +425,22 @@
                Gramext.action (fun cst t _ ->mkApp [mkCon cst;t])
            | _ -> assert false
           in
-          let rules,add_lvl =
-           if not (List.mem nprec !right_precedences) && fix = "infixr" then
+          let rules =
+           if not (List.mem nprec !used_precedences) && fix = "infixr" then
             let skip_prod =
              [ Gramext.Snterml (Grammar.Entry.obj atom, next_prec) ],
              Gramext.action (fun r _ -> r) in
-            right_precedences := nprec :: !right_precedences ;
-            [rule ; skip_prod ], snd (is_used (nprec + 1)) <> None
+            used_precedences := nprec::!used_precedences;
+            [rule ; skip_prod ]
            else
-            [rule], false
+            [rule]
           in
-          let where,name = is_used nprec in
            Grammar.extend
             [ Grammar.Entry.obj atom,
-              Some where (*(Gramext.Level prec)*),
-              [ name(*None*), Some Gramext.NonA, rules ]] ;
-           if add_lvl then
-            (* Camlp5 does not stand empty precedence levels :-( *)
-            Grammar.extend
-             [ Grammar.Entry.obj atom,
-               Some (Gramext.After prec),
-               [ Some next_prec, Some Gramext.NonA, dummy_prod ] ] ;
+              Some (Gramext.Level prec),
+              [ None, Some Gramext.NonA, rules ]];
          in
           List.iter extend_one syms ; 
-          (* Debugging code
-          prerr_endline "###########################################";
-          Grammar.iter_entry (
-            Grammar.print_entry Format.err_formatter
-          ) (Grammar.Entry.obj atom);
-          prerr_endline "";*)
           []
     ]];
   kind:
